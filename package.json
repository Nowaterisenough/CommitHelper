{
  "name": "commit-helper",
  "displayName": "Commit Helper",
  "description": "帮助格式化Git提交消息为约定式提交格式，支持GitHub/GitLab/Gitee议题关联",
<<<<<<< HEAD
  "version": "1.0.4",
  "icon": "icon.png",
=======
  "version": "1.0.5",
>>>>>>> 8c0c1c08
  "publisher": "NoWaterisEnough",
  "license": "MIT",
  "repository": {
    "type": "git",
    "url": "https://github.com/Nowaterisenough/commit-helper.git"
  },
  "homepage": "https://github.com/Nowaterisenough/commit-helper",
  "bugs": {
    "url": "https://github.com/Nowaterisenough/commit-helper/issues"
  },
  "keywords": [
    "git",
    "commit",
    "conventional commits",
    "github",
    "gitlab",
    "gitee",
    "issues"
  ],
  "engines": {
    "vscode": "^1.75.0"
  },
  "categories": [
    "Other"
  ],
  "activationEvents": [
    "onCommand:CommitHelper.formatMessage",
    "onCommand:CommitHelper.testConfig",
    "onCommand:CommitHelper.debugConfig",
    "onCommand:CommitHelper.debugRepo",
    "onCommand:CommitHelper.clearCache",
    "onCommand:CommitHelper.toggleDebug"
  ],
  "main": "./dist/extension.js",
  "contributes": {
    "commands": [
      {
        "command": "CommitHelper.formatMessage",
        "title": "格式化提交消息",
        "category": "Commit Helper",
        "icon": "$(tag)"
      },
      {
        "command": "CommitHelper.testConfig",
        "title": "测试配置",
        "category": "Commit Helper"
      },
      {
        "command": "CommitHelper.debugConfig",
        "title": "调试配置",
        "category": "Commit Helper"
      },
      {
        "command": "CommitHelper.debugRepo",
        "title": "调试仓库信息",
        "category": "Commit Helper"
      },
      {
        "command": "CommitHelper.clearCache",
        "title": "清除缓存",
        "category": "Commit Helper"
      },
      {
        "command": "CommitHelper.toggleDebug",
        "title": "切换调试模式",
        "category": "Commit Helper"
      }
    ],
    "menus": {
      "scm/title": [
        {
          "command": "CommitHelper.formatMessage",
          "when": "scmProvider == git",
          "group": "navigation"
        }
      ],
      "commandPalette": [
        {
          "command": "CommitHelper.formatMessage",
          "when": "scmProvider == git"
        },
        {
          "command": "CommitHelper.testConfig",
          "when": "scmProvider == git"
        },
        {
          "command": "CommitHelper.debugConfig",
          "when": "scmProvider == git"
        },
        {
          "command": "CommitHelper.debugRepo",
          "when": "scmProvider == git"
        },
        {
          "command": "CommitHelper.clearCache",
          "when": "scmProvider == git"
        },
        {
          "command": "CommitHelper.toggleDebug",
          "when": "scmProvider == git"
        }
      ]
    },
    "keybindings": [
      {
        "command": "CommitHelper.formatMessage",
        "key": "ctrl+shift+g ctrl+f",
        "mac": "cmd+shift+g cmd+f",
        "when": "scmProvider == git"
      }
    ],
    "configuration": {
      "title": "Commit Helper",
      "properties": {
        "commitHelper.githubToken": {
          "type": "string",
          "default": "",
          "description": "GitHub访问令牌，用于获取议题信息"
        },
        "commitHelper.gitlabToken": {
          "type": "string",
          "default": "",
          "description": "GitLab访问令牌，用于获取议题信息"
        },
        "commitHelper.localGitlabToken": {
          "type": "string",
          "default": "",
          "description": "本地GitLab实例访问令牌"
        },
        "commitHelper.giteeToken": {
          "type": "string",
          "default": "",
          "description": "Gitee访问令牌，用于获取议题信息"
        }
      }
    }
  },
  "scripts": {
    "compile": "npm run check-types && node esbuild.js",
    "check-types": "tsc --noEmit",
    "watch": "npm run check-types && node esbuild.js --watch",
    "build": "npm run check-types && node esbuild.js --production",
    "vscode:prepublish": "npm run build",
    "package": "vsce package",
    "test": "echo \"No tests specified\""
  },
  "devDependencies": {
    "@types/node": "20.x",
    "@types/vscode": "1.75.0",
    "@vscode/vsce": "^2.22.0",
    "esbuild": "^0.19.0",
    "typescript": "^5.0.0"
  }
}<|MERGE_RESOLUTION|>--- conflicted
+++ resolved
@@ -2,12 +2,8 @@
   "name": "commit-helper",
   "displayName": "Commit Helper",
   "description": "帮助格式化Git提交消息为约定式提交格式，支持GitHub/GitLab/Gitee议题关联",
-<<<<<<< HEAD
-  "version": "1.0.4",
+  "version": "1.0.5",
   "icon": "icon.png",
-=======
-  "version": "1.0.5",
->>>>>>> 8c0c1c08
   "publisher": "NoWaterisEnough",
   "license": "MIT",
   "repository": {
